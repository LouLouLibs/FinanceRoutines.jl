--- conflicted
+++ resolved
@@ -27,11 +27,7 @@
 
 [compat]
 CSV = "0.10"
-<<<<<<< HEAD
-DataFramesMeta = "0.12"
-=======
 DataFrames = "1"
->>>>>>> 29c22135
 julia = "1"
 
 [extras]
